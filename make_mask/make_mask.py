"""Script to generate a mask for a single object."""

import sys
import os
import yaml
import h5py
import numpy as np
from typing import Tuple
from warnings import warn
from scipy import ndimage
import matplotlib.patches as patches
import matplotlib.pyplot as plt
import matplotlib as mpl
from mpi4py import MPI

from pdb import set_trace

# ---------------------------------------
# Load utilities from `modules` directory
# ---------------------------------------

# Append tools directory to PYTHONPATH
sys.path.append(
    os.path.join(
        os.path.dirname(os.path.abspath(__file__)),
        os.pardir,
        "tools"
    )
)

# Load utilities, with safety checks to make sure that they are accessible
try:
    from peano import peano_hilbert_key_inverses
except ImportError:
    raise Exception(
        "Make sure you have added the `peano.py` module directory to your "
        "$PYTHONPATH.")
try:
    from read_swift import read_swift
except ImportError:
    raise Exception(
        "Make sure you have added the `read_swift.py` module directory to "
        "your $PYTHONPATH.")

# Set up MPI support. We do this at a global level, so that all functions
# can access the communicator easily
comm = MPI.COMM_WORLD
comm_rank = comm.rank
comm_size = comm.size

# Set up Matplotlib
mpl.rcParams['text.usetex'] = True
mpl.rcParams['font.family'] = 'serif'
mpl.rcParams['font.serif'] = 'Palatino'


class MakeMask:
    """
    Class to construct and save a mask.

    Upon instantiation, the parameter file is read, the mask is created
    and (by default) immediately saved to an HDF5 file.

    The mask data is stored in three internal attributes:
    - self.cell_coords : ndarray(float) [N_sel, 3]
        An array containing the relative 3D coordinates of the centres of
        N_sel cubic cells. The volume within these cells is to be
        re-simulated at high resolution. The origin of this coordinate system
        is in general not the same as for the parent simulation
        (see `self.mask_centre`).
    - self.cell_size : float
        The side length each mask cell.
    - self.mask_centre : ndarray(float) [3]
        The origin of the mask coordinate system in the parent simulation
        frame. In other words, these coordinates must be added to
        `self.cell_coords` to obtain the cell positions in the parent
        simulation. It is chosen as the geometric centre of the mask cells,
        i.e. `self.cell_coords` extends equally far in the positive and
        negative direction along each axis.

    The class also contains a `plot` method for generating an overview
    plot of the generated mask.

    Parameters
    ----------
    param_file : string, optional
        The name of the YAML parameter file defining the mask. If None
        (default), a parsed parameter structure must be provided as
        `params` instead.
    params : dict, optional
        The input parameters
    save : bool
        Switch to directly save the generated mask as an HDF5 file. This is
        True by default.

    Returns
    -------
    None
    """

    def __init__(self, param_file=None, params=None, save=True, plot=True):

        # Parse the parameter file, check for consistency, and determine
        # the centre and radius of high-res sphere around a VR halo if desired.
        self.read_param_file(param_file, params)
        
        # Create the actual mask...
        self.make_mask()

        # If desired, plot the mask and the amoeba. The actual plot is only
        # made by rank 0, but we also need the particle data from the other
        # ranks.
        if plot:
            self.plot()

        # Save the mask to hdf5
        if save and comm_rank == 0:
            self.save()

    def read_param_file(self, param_file, params):
        """
        Read parameters from a specified YAML file.

        See template file `param_files/template.yml` for a full listing and
        description of parameters. The values are stored in the internal
        `self.params` dict.

        If `params` is a dict, this is assumed to represent the parameter
        structure instead, and `param_file` is ignored. Parameters are still
        checked and processed in the same way. Otherwise, `params` is ignored.

        If the parameter file specifies the target centre in terms of a
        particular Velociraptor halo, the centre and radius of the high-res
        region are determined internally.

        In the MPI version, the file is only read on one rank and the dict
        then broadcast to all other ranks.

        """
        if comm_rank == 0:

            if not isinstance(params, dict):
                params = yaml.safe_load(open(param_file))

            # Set default values for optional parameters
            self.params = {}
            self.params['min_num_per_cell'] = 3
            self.params['cell_size_mpc'] = 3.
            self.params['topology_fill_holes'] = True
            self.params['topology_dilation_niter'] = 0
            self.params['topology_closing_niter'] = 0
<<<<<<< HEAD
            self.params['padding_snaps'] = None
=======
            self.params['phid_name'] = 'PeanoHilbertIDs'
>>>>>>> cda1218a
            
            # Define a list of parameters that must be provided. An error
            # is raised if they are not found in the YAML file.
            required_params = [
                'fname',
                'snap_file',
                'ids_are_ph',
                'bits',
                'data_type',
                'divide_ids_by_two',
                'select_from_vr',
                'output_dir'
            ]
            for att in required_params:
                if att not in params:
                    raise KeyError(
                        f"Need to provide a value for {att} in the parameter "
                        f"file '{param_file}'!")

            # Run checks for automatic group selection
            if params['select_from_vr']:
                params['shape'] = 'sphere'
                requirements = [
                    ('group_number', 'a group number to select'),
                    ('vr_file',
                     'a Velociraptor catalogue to select groups from'),
                    ('sort_type', 'the method for halo sorting')
                    ]
                for req in requirements:
                    if not req[0] in params:
                        raise KeyError(f"Need to provide {req[1]}!")

                # Make sure that we have a positive high-res region size
                if 'highres_radius_r200' not in params:
                    params['highres_radius_r200'] = 0
                if 'highres_radius_r500' not in params:
                    params['highres_radius_r500'] = 0
                if max(params['highres_radius_r200'],
                       params['highres_radius_r500']) <= 0:
                    raise KeyError(
                        "At least one of 'highres_radius_r200' and "
                        "highres_radius_r500' must be positive!")

                # Set defaults for optional parameters
                self.params['highres_radius_min'] = 0
                self.params['highres_radius_buffer'] = 0
                self.params['target_mass'] = None
                
            else:
                # Consistency checks for manual target region selection
                if 'centre' not in params:
                    raise KeyError(
                        "Need to provide coordinates for the centre of the "
                        "high-resolution region.")
                if 'shape' not in params:
                    raise KeyError(
                        "Need to specify the shape of the target region!")
                if (params['shape'] in ['cuboid', 'slab']
                    and 'dim' not in params):
                    raise KeyError(
                        f"Need to provide dimensions of {params['shape']} "
                        f"high-resolution region.")
                if params['shape'] == 'sphere' and 'radius' not in params:
                    raise KeyError(
                        "Need to provide the radius of target high-resolution "
                        "sphere!")

            # Load all parameters into the class
            for att in params.keys():
                self.params[att] = params[att]

            # If desired, find the halo to center the high-resolution on
            if self.params['select_from_vr']:
                self.params['centre'], self.params['radius'], vr_index = (
                    self.find_highres_sphere())
            self.params['fname'] = (
                self.params['fname'].replace('$vr', f'{vr_index}'))
            self.params['output_dir'] = (
                self.params['output_dir'].replace('$vr', f'{vr_index}'))

            # Parse padding options, if provided
            if self.params['padding_snaps'] is not None:
                pad_snaps = self.params['padding_snaps'].split()
                if len(pad_snaps) == 1:
                    self.params['padding_snaps'] = np.array([pad_snaps[0]])
                else:
                    pad_start = pad_snaps[0]
                    pad_end = pad_snaps[1]
                    if len(pad_snaps) == 2:
                        pad_space = 1
                    self.params['padding_snaps'] = np.arange(
                        pad_start, pad_end+1, pad_space)
                    
            # Convert coordinates and cuboid/slab dimensions to ndarray
            self.params['centre'] = np.array(self.params['centre'], dtype='f8')
            if 'dim' in self.params:
                self.params['dim'] = np.array(self.params['dim'])

            # Create the output directory if it does not exist yet
            if not os.path.isdir(self.params['output_dir']):
                os.makedirs(self.params['output_dir'])
                
        else:
            # If this is not the root rank, don't read the file.
            self.params = None

        # Broadcast the read and processed dict to all ranks.
        self.params = comm.bcast(self.params)

    def find_highres_sphere(self) -> Tuple[np.ndarray, float, int]:
        """
        Determine the centre and radius of high-res sphere from Velociraptor.

        The selection is made based on the location of the halo in the
        catalogue, optionally after sorting them by M200c or M500c. This
        is determined by the value of `self.params['sort_type']`.

        This function is only executed by the root rank.

        Returns
        -------
        centre : ndarray(float)
            3-element array holding the centre of the high-res region.
        radius : float
            The target radius of the high-res region, including any requested
            padding.
        vr_index : int
            The index of the VR halo.

        """
        # Make sure that we are on the root rank if over MPI
        if comm_rank != 0:
            raise ValueError(
                f"find_highres_sphere() called on MPI rank {comm_rank}!")

        # Look up the target halo index in Velociraptor catalogue
        vr_index = self.find_halo_index()

        with h5py.File(self.params['vr_file'], 'r') as vr_file:

            # First, determine the radius of the high-res region
            r_r200 = 0
            r_r500 = 0
            r200 = vr_file['R_200crit'][vr_index]
            self.params['r200'] = r200
            if self.params['highres_radius_r200'] > 0:
                r_r200 = r200 * self.params['highres_radius_r200']
            try:
                r500 = vr_file['SO_R_500_rhocrit'][vr_index]
                r_r500 = r500 * self.params['highres_radius_r500']
            except KeyError:
                r500 = None
                if self.params['highres_radius_r500'] > 0:
                    warn("Could not load R500c, ignoring request for "
                         f"minimum high-res radius of "
                         f"{self.params['highres_radius_r500']} r_500.",
                         RuntimeWarning)

            r_highres = max(r_r200, r_r500)
            if r_highres <= 0:
                raise ValueError(
                    f"Invalid radius of high-res region ({r_highres})")

            # Store unpadded high-res readius
            self.params['primary_highres_radius'] = r_highres
            
            # If enabled, add a fixed "padding" radius to the high-res sphere
            if self.params['highres_radius_padding'] > 0:
                r_highres += self.params['highres_radius_padding']

            # If enabled, expand radius to requested minimum.
            if self.params['highres_radius_min'] > 0:
                r_highres = max(r_highres, self.params['highres_radius_min'])

            # Load halo centre
            names = ['X', 'Y', 'Z']
            centre = np.zeros(3)
            for icoord, prefix in enumerate(names):
                centre[icoord] = vr_file[f'{prefix}cminpot'][vr_index]

        r500_str = '' if r500 is None else f'{r500:.4f}'
        m200_str = (
            '' if getattr(self, 'm200crit', None) is None else
            f'{self.m200crit:.4f}')
        m500_str = (
            '' if getattr(self, 'm500crit', None) is None else
            f'{self.m500crit:.4f}')
        print(
            "Velociraptor search results:\n"
            f"- Run name: {self.params['fname']}\t"
            f"GroupNumber: {self.params['group_number']}\t"
            f"VR index: {vr_index}\n"
            f"- Centre: {centre[0]:.3f} / {centre[1]:.3f} / {centre[2]:.3f} "
            f"- High-res radius: {r_highres:.4f}\n"
            f"- R_200crit: {r200:.4f}\n"
            f"- R_500crit: {r500_str}\n"
            f"- M_200crit: {m200_str}\n"
            f"- M_500crit: {m500_str}\n"
            )

        return centre, r_highres, vr_index

    def find_halo_index(self) -> int:
        """
        Find the index of the desired target halo.

        This function looks up the desired (field) halo if the selection
        is specified in terms of a position in the mass-ordered list.
        It should only ever be run on the root node, an error is raised if
        this is not the case.

        If the parameter file instructs to sort by M500c, but this is not
        recorded in the Velociraptor catalogue, an error is raised.

        Parameters
        ----------
        None

        Returns
        -------
        halo_index : int
            The catalogue index of the target halo.

        """
        if comm_rank != 0:
            raise ValueError("find_halo_index() called on rank {comm_rank}!")

        # If the parameter file already specified the VR index, we are done
        if self.params['sort_type'].lower() == "none":
            return self.params['group_number']            
        
        # ... otherwise, need to load the desired mass type of all (central)
        # VR haloes, sort them, and find the entry we want
        with h5py.File(self.params['vr_file'], 'r') as vr_file:
            structType = vr_file['/Structuretype'][:]
            field_halos = np.where(structType == 10)[0]

            sort_type = self.params['sort_type'].lower()
            if sort_type == 'm200crit':
                m_halo = vr_file['/Mass_200crit'][field_halos]
            elif sort_type == 'm500crit':
                # If M500 cannot be loaded, an error will be raised
                m_halo = vr_file['/SO_Mass_500_rhocrit'][field_halos]
            else:
                raise ValueError("Unknown sorting rule '{sort_type}'!")

        # If we want to get close to a given value:
        m_target = self.params['target_mass']
        if m_target is not None:
            m_target = float(m_target) / 1e10
            halo_index = np.argmin(np.abs(m_halo - m_target))
            
        # ... else sort groups by specified mass, in descending order
        else:
            sort_key = np.argsort(-m_halo)
            halo_index = sort_key[self.params['group_number']]

        # Store mass of target halo used for sorting, for later use
        setattr(self, sort_type, m_halo[halo_index])

        return field_halos[halo_index]

    def make_mask(self, padding_factor=2.0):
        """
        Main driver function to create a mask from a given snapshot file.

        This assumes that the centre and extent of the high-res region
        have already been determined, either from the parameter file or
        from the Velociraptor halo catalogue.

        Note that only MPI rank 0 contains the final mask, as an attribute
        `self.mask`.

        Parameters
        ----------
        padding_factor : float
            The mask is set up to extend beyond the region covered by the
            target particles by this factor. Default is 2.0, must be >= 1.0.

        """
        if padding_factor < 1:
            raise ValueError(
                f"Invalid value of padding_factor={padding_factor}!")

        # Find cuboidal frame enclosing the target high-resolution region
        self.region = self.find_enclosing_frame()

        # Load IDs of particles within target high-res region from snapshot.
        # Note that only particles assigned to current MPI rank are loaded,
        # which may be none.
        primary_ids, mask_ids = self.load_primary_ids()

        # Identify mask particles. This includes all primary particles, but
        # also those that need to be included in the high-resolution region
        # to keep the primary particles well padded.
        if self.params['padding_snaps'] is not None:
            mask_ids = self.load_mask_ids(primary_ids)
        
        # Find initial positions from particle IDs (recall that these are
        # really Peano-Hilbert indices). Coordinates are in the same units
        # as the box size, centred (and wrapped) on the high-res target region.
        ic_coords = self.compute_ic_positions(ids)

        # Find the corners of a box enclosing all particles in the ICs.
        box, widths = self.compute_bounding_box(ic_coords)
        if comm_rank == 0:
            print(
                f"Determined bounding box edges in ICs (re-centred):\n"
                f"\t{box[0, 0]:.3f} / {box[0, 1]:.3f} / {box[0, 2]:.3f} --> "
                f"{box[1, 0]:.3f} / {box[1, 1]:.3f} / {box[1, 2]:.3f}")

        # For simplicity, shift the coordinates relative to geometric box
        # center, so that particles extend equally far in each direction
        geo_centre = box[0, :] + widths / 2
        ic_coords -= geo_centre
        self.ic_coords = ic_coords

        # Also need to keep track of the mask centre in the original frame.
        self.mask_centre = self.params['centre'] + geo_centre

        # Build the basic mask. This is a cubic boolean array with an
        # adaptively computed cell size and extent that includes at least
        # twice the entire bounding box. It is True for any cells that contain
        # at least the specified threshold number of particles.
        #
        # `edges` holds the spatial coordinate of the lower cell edges. By
        # construction, this is the same along all three dimensions.
        #
        # We make the mask larger than the actual particle extent, as a safety
        # measure (**TODO**: check whether this is actually needed)
        self.mask, edges = self.build_basic_mask(
            ic_coords, np.max(widths) * padding_factor)
        self.cell_size = edges[1] - edges[0]
        self.basic_mask = np.copy(self.mask)

        # We only need MPI rank 0 for the rest, since we are done working with
        # individual particles
        if comm_rank > 0:
            return

        # Fill holes and extrude the mask. This has to be done separately
        # for each of the three projections.
        for idim, name in enumerate(['x-y', 'y-z', 'x-z']):
            print(f"Topological extrision ({idim}/3, {name} plane)...")
            self.refine_mask(idim)

        # Finally, we need to find the centre of all selected mask cells, and
        # the box enclosing all those cells
        ind_sel = np.where(self.mask)   # Note: 3-tuple of ndarrays!
        self.cell_coords = np.vstack(
            (edges[ind_sel[0]], edges[ind_sel[1]], edges[ind_sel[2]])
            ).T
        self.cell_coords += self.cell_size * 0.5

        # Find the box that (fully) encloses all selected cells, and the
        # side length of its surrounding cube
        self.mask_box, self.mask_widths = self.compute_bounding_box(
            self.cell_coords, serial_only=True)
        self.mask_box[0, :] -= self.cell_size * 0.5
        self.mask_box[1, :] += self.cell_size * 0.5
        self.mask_widths += self.cell_size
        self.mask_extent = np.max(self.mask_widths)
        
        # Need to re-center such that the *mask* is centred on origin
        mask_offset = (self.mask_box[1, :] + self.mask_box[0, :]) / 2
        self.mask_box[0, :] -= mask_offset
        self.mask_box[1, :] -= mask_offset
        self.mask_centre += mask_offset
        self.cell_coords -= mask_offset
        self.ic_coords -= mask_offset
        print(f"Re-centred mask by {mask_offset} Mpc.") 
        
        print(
            f"Encompassing dimensions:\n"
            f"\tx = {self.mask_widths[0]:.4f} Mpc\n"
            f"\ty = {self.mask_widths[1]:.4f} Mpc\n"
            f"\tz = {self.mask_widths[2]:.4f} Mpc\n"
            f"Bounding length: {self.mask_extent:.4f} Mpc")

        box_volume = np.prod(self.mask_widths)
        n_sel = len(ind_sel[0])
        cell_fraction = n_sel * self.cell_size**3 / box_volume
        cell_fraction_cube = n_sel * self.cell_size**3 / self.mask_extent**3
        print(f'There are {n_sel:d} selected mask cells.')
        print(f'They fill {cell_fraction * 100:.3f} per cent of the bounding '
              f'box ({cell_fraction_cube * 100:.3f} per cent of bounding '
              f'cube).')

        # Final sanity check: make sure that all particles are within cubic
        # bounding box
        if (not np.all(box[0, :] - geo_centre >= -self.mask_extent / 2) or
            not np.all(box[1, :] - geo_centre <= self.mask_extent / 2)):
            raise ValueError(
                f"Cubic bounding box around final mask does not enclose all "
                f"input particles!\n"
                f"({box}\n   vs. {self.mask_extent:.4f})"
            )

    def find_enclosing_frame(self):
        """
        Compute the bounding box enclosing the target high-res region.

        This is only used to pre-select a region for particle reading from
        the snapshot, to make things more efficient.

        Returns
        -------
        frame : np.ndarray(float)
            A 2x3 element array containing the lower and upper coordinates
            of the bounding region in the x, y, and z coordinates.

        """
        centre = self.params['centre']
        frame = np.zeros((2, 3))

        # If the target region is a sphere, find the enclosing cube
        if self.params['shape'] == 'sphere':
            frame[0, :] = centre - self.params['radius']
            frame[1, :] = centre + self.params['radius']

        # If the target region is a cuboid, simply transform from centre and
        # side length to lower and upper bounds along each coordinate
        elif self.params['shape'] in ['cuboid', 'slab']:
            frame[0, :] = centre - self.params['dim'] / 2.
            frame[1, :] = centre + self.params['dim'] / 2.

        if comm_rank == 0:
            print(
                f"Boundary frame in selection snapshot:\n"
                f"{frame[0, 0]:.2f} / {frame[0, 1]:.2f} / {frame[0, 2]:.2f}"
                " -- "
                f"{frame[1, 0]:.2f} / {frame[1, 1]:.2f} / {frame[1, 2]:.2f}"
            )
        return frame

    def load_primary_ids(self):
        """
        Load IDs of particles in specified high-res region.

        In addition, relevant metadata are loaded and stored in the
        `self.params` dict.

        Returns
        -------
        ids : ndarray(int)
            The particle IDs of the primary particles.
        ids_all : ndarray(int)
            The IDs of all particles to be treated as high-res, including
            ones that are only included for padding.

        """
        # To make life simpler, extract some frequently used parameters
        cen = self.params['centre']
        shape = self.params['shape']

        # First step: set up particle reader and load metadata.
        # Currently, only SWIFT input is supported, may add others later...
        if self.params['data_type'].lower() != 'swift':
            raise ValueError(
                f"Only SWIFT input supported, not {self.params['data_type']}.")

        elif self.params['data_type'].lower() == 'swift':
            snap = read_swift(self.params['snap_file'], comm=comm)
            self.params['box_size'] = float(snap.HEADER['BoxSize'])
            self.params['h_factor'] = float(snap.COSMOLOGY['h'])
            self.params['length_unit'] = 'Mpc'
            self.params['redshift'] = snap.HEADER['Redshift']
            snap.select_region(1, *self.region.T.flatten())
            snap.split_selection()

        if comm_rank == 0:
            self.zred_snap = self.params['redshift']
            print(f"Snapshot is at redshift z = {self.zred_snap:.2f}.")

        # Load DM particle IDs and coordinates (uniform across GADGET/SWIFT)
        if comm_rank == 0:
            print("\nLoading particle data...")
        coords = snap.read_dataset(1, 'Coordinates')

        # Shift coordinates relative to target centre, and wrap them to within
        # the periodic box
        cen = self.params['centre']
        coords -= cen
        periodic_wrapping(coords, self.params['box_size'])

        # Select particles within target region
        l_unit = self.params['length_unit']
        ind_primary = None
        if shape == 'sphere':
            if comm_rank == 0:
                print(f"Clipping to sphere around {cen}, with radius "
                      f"{self.params['radius']:.4f} {l_unit}")

            dists = np.linalg.norm(coords, axis=1)
            ind_sel = np.where(dists <= self.params['radius'])[0]
            ind_primary = np.nonzero(
                dists <= self.params['primary_highres_radius'])[0]

        elif self.params['shape'] in ['cuboid', 'slab']:
            if comm_rank == 0:
                print(f"Clipping to {shape} with "
                      f"dx={self.params['dim'][0]:.2f} {l_unit}, "
                      f"dy={self.params['dim'][1]:.2f} {l_unit}, "
                      f"dz={self.params['dim'][2]:.2f} {l_unit}\n"
                      f"around {cen} {l_unit}.")

            # To find particles within target cuboid, normalize each coordinate
            # offset by the maximum allowed extent in the corresponding
            # dimension, and find those where the result is between -1 and 1
            # for all three dimensions
            ind_sel = np.where(
                np.max(np.abs(coords / (self.params['dim'] / 2)), axis=1)
                <= 1)[0]
            ind_primary = np.copy(ind_sel)

        # We need the IDs of particles lying in the mask region
        ids = snap.read_dataset(1, 'ParticleIDs')

        # If IDs are Peano-Hilbert indices multiplied by two (as in e.g.
        # simulations with baryons), need to undo this multiplication here
        if self.params['divide_ids_by_two']:
            ids //= 2

        print(f'[Rank {comm_rank}] Loaded {len(ids)} dark matter particles')

<<<<<<< HEAD
        return ids[ind_primary], ids[ind_sel]
    
    def load_mask_ids(self, primary_ids) -> np.ndarray:
        """
        Find the IDs of all particles that must be included in the mask.

        This includes the primary particles, and in addition all those that
        are close enough to them that they would affect the target region.
        Padding particles can be identified in multiple snapshots.

        Parameters
        ----------
        primary_ids : ndarray(int)
            The IDs of primary particles.
=======
        # Make a plot of the selection environment
        self.plot_halo(coords)

        return ids
>>>>>>> cda1218a

        Returns
        -------
        mask_ids : ndarray(int)
            The (unique) IDs of all particles to be included in the mask.

        """
        pass
        
    def compute_ic_positions(self, ids) -> np.ndarray:
        """
        Compute the particle positions in the ICs.

        This exploits the fact that the particle IDs are set to Peano-Hilbert
        keys that encode the positions in the ICs.

        Parameters
        ----------
        ids : ndarray(int)
            The Particle IDs for which to calculate IC coordinates. If they
            are not Peano-Hilbert indices themselves, these are retrieved
            fro the ICs file.

        Returns
        -------
        coords : ndarray(float)
            The coordinates of particles in the ICs [Mpc]. They are shifted
            (and wrapped) such that the centre of the high-res region is at
            the origin.
        """
        print(f"[Rank {comm_rank}] Computing initial positions of dark matter "
              "particles...")

        if not self.params['ids_are_ph']:
            print("Translating particle IDs to PH IDs...", end='', flush=True)
            with h5py.File(self.params['ics_file'], 'r') as f:
                ics_ph_ids = f[f"PartType1/{self.params['phid_name']}"][...]
                ids = ics_ph_ids[ids-1]

            print(" done.")

        # First, convert the (scalar) PH key for each particle back to a triple
        # of indices giving its (quantised, normalized) offset from the origin
        # in x, y, z. This must use the same grid (bits value) as was used
        # when generating the ICs for the base simulation. An external utility
        # function is used to handle the PH algorithm.
        x, y, z = peano_hilbert_key_inverses(ids, self.params['bits'])
        ic_coords = np.vstack((x, y, z)).T
        
        # Make sure that we get consistent values for the coordinates
        ic_min, ic_max = np.min(ic_coords), np.max(ic_coords)
        if ic_min < 0 or ic_max > 2**self.params['bits']:
            raise ValueError(
                f"Inconsistent range of quantized IC coordinates: {ic_min} - "
                f"{ic_max} (allowed: 0 - {2**self.params['bits']})"
                )

        # Re-scale quantized coordinates to floating-point distances between
        # origin and centre of corresponding grid cell
        cell_size = self.params['box_size'] / 2**self.params['bits']
        ic_coords = (ic_coords.astype('float') + 0.5) * cell_size

        # Shift coordinates to the centre of target high-resolution region and
        # apply periodic wrapping
        ic_coords -= self.params['centre']
        periodic_wrapping(ic_coords, self.params['box_size'])

        return ic_coords.astype('f8')

    def compute_bounding_box(self, r, serial_only=False):
        """
        Find the corners of a box enclosing a set of points across MPI ranks.

        Parameters
        ----------
        r : ndarray(float) [N_part, 3]
            The coordinates of the `N_part` particles held on this MPI rank.
            The second array dimension holds the x/y/z components per point.
        serial_only : bool, optional
            Switch to disable cross-MPI comparison of box extent (default:
            False). If True, the return values will generally differ between
            different MPI ranks.

        Returns
        -------
        box : ndarray(float) [2, 3]
            The coordinates of the lower and upper vertices of the bounding
            box. These are stored in index 0 and 1 along the first dimension,
            respectively.

        widths : ndarray(float) [3]
            The width of the box along each dimension.

        """
        box = np.zeros((2, 3))

        # Find vertices of local particles (on this MPI rank). If there are
        # none, set lower (upper) vertices to very large (very negative)
        # numbers so that they will not influence the cross-MPI min/max.
        n_part = r.shape[0]
        box[0, :] = np.min(r, axis=0) - 0.01 if n_part > 0 else sys.float_info.max
        box[1, :] = np.max(r, axis=0) + 0.01 if n_part > 0 else -sys.float_info.max

        # Now compare min/max values across all MPI ranks
        if not serial_only:
            for idim in range(3):
                box[0, idim] = comm.allreduce(box[0, idim], op=MPI.MIN)
                box[1, idim] = comm.allreduce(box[1, idim], op=MPI.MAX)

        return box, box[1, :] - box[0, :]

    def build_basic_mask(self, r, max_width):
        """
        Build the basic mask for an input particle distribution.

        This is a cubic boolean array with an adaptively computed cell size and
        extent that stretches by at least `min_width` in each dimension.
        The mask value is True for any cells that contain at least the
        specified threshold number of particles.

        The mask is based on particles on all MPI ranks.

        Parameters
        ----------
        r : ndarray(float) [N_p, 3]
            The coordinates of (local) particles for which to create the mask.
            They must be shifted such that they lie within +/- `min_width` from
            the origin in each dimension.
        max_width : float
            The maximum extent of the mask along all six directions from the
            origin. It may get shrunk if `max_width` is larger than the whole
            box, but the mask will always remain centred on the origin. Note
            that this value must be identical across MPI ranks.

        Returns
        -------
        mask : ndarray(Bool) [N_cell, 3]
            The constructed boolean mask.
        edges : ndarray(N_cell + 1)
            The cell edges (same along each dimension)

        """
        # Find out how far from the origin we need to extend the mask
        width = min(max_width, self.params['box_size'])

        # Work out how many cells we need along each dimension so that the
        # cells remain below the specified threshold size
        num_bins = int(np.ceil(width / self.params['cell_size_mpc']))

        # Compute number of particles in each cell, across MPI ranks
        n_p, edges = np.histogramdd(
            r, bins=num_bins, range=[(-width, width)] * 3)
        n_p = comm.allreduce(n_p, op=MPI.SUM)

        # Convert particle counts to True/False mask
        mask = n_p >= self.params['min_num_per_cell']

        return mask, edges[0]   # edges is a 3-tuple

    def refine_mask(self, idim):
        """
        Refine the mask by checking for holes and processing the morphology.

        The refinement is performed iteratively along all slices along the
        specified axis. It consists of the ndimage operations ...

        The mask array (`self.mask`) is modified in place.

        Parameters
        ----------
        idim : int
            The perpendicular to which slices of the mask are to be processed
            (0: x, 1: y, 2: z)

        Returns
        -------
        None

        """
        # Process each layer (slice) of the mask in turn
        for layer_id in range(self.mask.shape[idim]):

            # Since each dimension loops over a different axis, set up an
            # index for the current layer
            if idim == 0:
                index = np.s_[layer_id, :, :]
            elif idim == 1:
                index = np.s_[:, layer_id, :]
            elif idim == 2:
                index = np.s_[:, :, layer_id]
            else:
                raise ValueError(f"Invalid value idim={idim}!")

            # Step 1: fill holes in the mask
            if self.params['topology_fill_holes']:
                self.mask[index] = (
                    ndimage.binary_fill_holes(self.mask[index]).astype(bool)
                )
            # Step 2: regularize the morphology
            if self.params['topology_dilation_niter'] > 0:
                self.mask[index] = (
                    ndimage.binary_dilation(
                        self.mask[index],
                        iterations=self.params['topology_dilation_niter']
                    ).astype(bool)
                )
            if self.params['topology_closing_niter'] > 0:
                self.mask[index] = (
                    ndimage.binary_closing(
                        self.mask[index],
                        iterations=self.params['topology_closing_niter']
                    ).astype(bool)
                )

    def plot(self, max_npart_per_rank=int(1e5)):
        """
        Make an overview plot of the zoom-in region.

        Note that this function must be called on all MPI ranks, even though
        only rank 0 generates the actual plot. The others are still required
        to access (a subset of) the particles stored on them.

        """
        axis_labels = ['x', 'y', 'z']

        # Select a random sub-sample of particle coordinates on each rank and
        # combine them all on rank 0
        np_ic = self.ic_coords.shape[0]
        n_sample = int(min(np_ic, max_npart_per_rank))
        indices = np.random.choice(np_ic, n_sample, replace=False)
        plot_coords = self.ic_coords[indices, :]
        plot_coords = comm.gather(plot_coords)

        # Only need rank 0 from here on, combine all particles there.
        if comm_rank != 0:
            return
        plot_coords = np.vstack(plot_coords)

        # Extract frequently needed attributes for easier structure
        bound = self.mask_extent
        cell_size = self.cell_size

        fig, axarr = plt.subplots(1, 3, figsize=(13, 4))

        # Plot each projection (xy, xz, yz) in a separate panel. `xx` and `yy`
        # denote the coordinate plotted on the x and y axis, respectively.
        for ii, (xx, yy) in enumerate(zip([0, 0, 1], [1, 2, 2])):
            ax = axarr[ii]
            ax.set_aspect('equal')

            # Draw the outline of the cubic bounding region
            rect = patches.Rectangle(
                [-bound / 2., -bound/2.], bound, bound,
                linewidth=1, edgecolor='maroon', facecolor='none')
            ax.add_patch(rect)

            # Draw on outline of cuboidal bounding region
            box_corners = [self.mask_box[:, xx], self.mask_box[:, yy]]
            ax.plot(
                box_corners[0][[0, 1, 1, 0, 0]],
                box_corners[1][[0, 0, 1, 1, 0]],
                color='maroon', linestyle='--', linewidth=0.7
            )

            # Plot particles.
            ax.scatter(
                plot_coords[:, xx], plot_coords[:, yy],
                s=0.5, c='blue', zorder=-100, alpha=0.3)

            ax.set_xlim(-bound/2. * 1.05, bound/2. * 1.05)
            ax.set_ylim(-bound/2. * 1.05, bound/2. * 1.05)

            # Plot (the centres of) selected mask cells.
            ax.scatter(
                self.cell_coords[:, xx], self.cell_coords[:, yy],
                marker='x', color='red', s=5, alpha=0.2)

            # Plot cell outlines if there are not too many of them.
            if self.cell_coords.shape[0] < 10000:
                for e_x, e_y in zip(
                    self.cell_coords[:, xx], self.cell_coords[:, yy]):
                    rect = patches.Rectangle(
                        (e_x - cell_size/2, e_y - cell_size/2),
                        cell_size, cell_size,
                        linewidth=0.5, edgecolor='r', facecolor='none',
                        alpha=0.2
                    )
                    ax.add_patch(rect)

            ax.set_xlabel(f"${axis_labels[xx]}$ [Mpc]")
            ax.set_ylabel(f"${axis_labels[yy]}$ [Mpc]")

            # Plot target high-resolution sphere (if that is our shape).
            if self.params['shape'] == 'sphere':
                phi = np.arange(0, 2.0001*np.pi, 0.001)
                radius = self.params['radius']
                ax.plot(np.cos(phi) * radius, np.sin(phi) * radius,
                        color='white', linestyle='-', linewidth=2)
                ax.plot(np.cos(phi) * radius, np.sin(phi) * radius,
                        color='grey', linestyle='--', linewidth=1)
                if ii == 0:
                    ax.text(
                        0, self.params['radius'],
                        f'z = ${self.zred_snap:.2f}$',
                        color='grey', fontsize=6, va='bottom', ha='center',
                        bbox={'facecolor': 'white', 'edgecolor': 'grey',
                              'pad': 0.25, 'boxstyle': 'round',
                              'linewidth': 0.3}
                    )
        # Save the plot
        plt.subplots_adjust(left=0.05, right=0.99, bottom=0.15, top=0.99)
        plotloc = os.path.join(
            self.params['output_dir'], self.params['fname']) + ".png"
        plt.savefig(plotloc, dpi=200)
        plt.close()

    def plot_halo(self, pos):
        """
        Make an overview plot of the selected region.

        Note that this function must be called on all MPI ranks, even though
        only rank 0 generates the actual plot. The others are still required
        to access (a subset of) the particles stored on them.

        """
        axis_labels = ['x', 'y', 'z']

        # Extract frequently needed attributes for easier structure
        frame = self.region - self.params['centre']
        bound = np.max(np.abs(frame))
        try:
            r200 = self.params['r200']
        except AttributeError:
            r200 = None
            
        ind_sel = np.nonzero(np.max(np.abs(pos), axis=1) <= bound)[0]
        hists = np.zeros((3, 200, 200))
        for ii, (xx, yy) in enumerate(zip([0, 0, 1], [1, 2, 2])):
            hists[ii, ...], xedges, yedges = np.histogram2d(
                pos[ind_sel, yy], pos[ind_sel, xx], bins=200,
                range=[[-bound, bound], [-bound, bound]]
            )

        hist_full = np.zeros((3, 200, 200)) if comm_rank == 0 else None
        comm.Reduce([hists, MPI.DOUBLE],
                    [hist_full, MPI.DOUBLE],
                    op=MPI.SUM, root=0)

        # Only need rank 0 from here on, combine all particles there.
        if comm_rank != 0:
            return

        fig, axarr = plt.subplots(1, 3, figsize=(13, 4))

        ind_filled = np.nonzero(hist_full > 0)
        vmin, vmax = np.percentile(hist_full[ind_filled], [1, 99.99])

        # Plot each projection (xy, xz, yz) in a separate panel. `xx` and `yy`
        # denote the coordinate plotted on the x and y axis, respectively.
        for ii, (xx, yy) in enumerate(zip([0, 0, 1], [1, 2, 2])):
            ax = axarr[ii]
            ax.set_aspect('equal')

            ax.imshow(
                np.log10(hist_full[ii, ...] + 1e-2),
                origin='lower', interpolation='none',
                extent=[-bound, bound, -bound, bound], aspect='equal',
                vmin=np.log10(vmin), vmax=np.log10(vmax),
            )
            
            # Draw the outline of the cubic bounding region
            ax.plot((frame[0, xx], frame[1, xx], frame[1, xx],
                     frame[0, xx], frame[0, xx]),
                    (frame[0, yy], frame[0, yy], frame[1, yy],
                     frame[1, yy], frame[0, yy]),
                    linewidth=1, color='maroon'
            )

            ax.set_xlim(-bound, bound)
            ax.set_ylim(-bound, bound)

            ax.set_xlabel(f"${axis_labels[xx]}$ [Mpc]")
            ax.set_ylabel(f"${axis_labels[yy]}$ [Mpc]")
            
            # Plot target high-resolution sphere (if that is our shape).
            if self.params['shape'] == 'sphere':
                phi = np.arange(0, 2.0001*np.pi, 0.001)
                radius = self.params['radius']
                ax.plot(np.cos(phi) * radius, np.sin(phi) * radius,
                        color='white', linestyle='-', linewidth=2,
                        zorder=100)
                ax.plot(np.cos(phi) * radius, np.sin(phi) * radius,
                        color='grey', linestyle='--', linewidth=1,
                        zorder=100)
                if r200 is not None:
                    ax.plot(np.cos(phi) * r200, np.sin(phi) * r200,
                            color='white', linestyle=':', linewidth=1,
                            zorder=100)
                
                if ii == 0:
                    ax.text(
                        0, self.params['radius']*0.9,
                        f'z = ${self.zred_snap:.2f}$',
                        color='grey', fontsize=6, va='bottom', ha='center',
                        bbox={'facecolor': 'white', 'edgecolor': 'grey',
                              'pad': 0.25, 'boxstyle': 'round',
                              'linewidth': 0.3}
                    )
        # Save the plot
        plt.subplots_adjust(left=0.05, right=0.99, bottom=0.15, top=0.99)
        plotloc = os.path.join(
            self.params['output_dir'], self.params['fname']) + "_selection.png"
        plt.savefig(plotloc, dpi=200)
        plt.close()
        
    def save(self):
        """
        Save the generated mask for further use.

        Note that, for consistency with IC GEN, all length dimensions must
        be in units of h^-1. This is already taken care of.

        Only rank 0 should do this, but we'll check just to be sure...

        Returns
        -------
        None

        """
        if comm_rank != 0:
            return

        outloc = os.path.join(
            self.params['output_dir'], self.params['fname']) + ".hdf5"

        with h5py.File(outloc, 'w') as f:

            # Push parameter file data as file attributes
            g = f.create_group('Params')
            for param_attr in self.params:
                g.attrs.create(param_attr, self.params[param_attr])

            # Main output is the centres of selected mask cells
            ds = f.create_dataset(
                'Coordinates', data=np.array(self.cell_coords, dtype='f8')
            )
            ds.attrs.create('Description',
                            "Coordinates of the centres of selected mask "
                            "cells [Mpc]. The (uniform) cell width is stored "
                            "as the attribute `grid_cell_width`.")

            db = f.create_dataset(
                'BasicMask', data=np.array(self.basic_mask))
            db.attrs.create('Description', "Unrefined boolean mask.")

            # Store attributes directly related to the mask as HDF5 attributes.
            ds.attrs.create('mask_corners', self.mask_box)
            ds.attrs.create('bounding_length', self.mask_extent)
            ds.attrs.create('box_size', self.params['box_size'])
            ds.attrs.create('geo_centre', self.mask_centre)
            ds.attrs.create('grid_cell_width', self.cell_size)
            if self.params['shape'] in ['cuboid', 'slab']:
                high_res_volume = np.prod(self.params['dim'])
            else:
                high_res_volume = 4 / 3. * np.pi * self.params['radius']**3.
            ds.attrs.create('high_res_volume', high_res_volume)

        print(f"Saved mask data to file `{outloc}`.")


def periodic_wrapping(r, boxsize, return_copy=False):
    """
    Apply periodic wrapping to an input set of coordinates.

    Parameters
    ----------
    r : ndarray(float) [N, 3]
        The coordinates to wrap.
    boxsize : float
        The box size to wrap the coordinates to. The units must correspond to
        those used for `r`.
    return_copy : bool, optional
        Switch to return a (modified) copy of the input array, rather than
        modifying the input in place (which is the default).

    Returns
    -------
    r_wrapped : ndarray(float) [N, 3]
        The wrapped coordinates. Only returned if `return_copy` is True,
        otherwise the input array `r` is modified in-place.

    """
    if return_copy:
        r_wrapped = ((r + 0.5 * boxsize) % boxsize - 0.5 * boxsize)
        return r_wrapped

    # To perform the wrapping in-place, break it down into three steps
    r += 0.5 * boxsize
    r %= boxsize
    r -= 0.5 * boxsize


# Allow using the file as stand-alone script
if __name__ == '__main__':
    MakeMask(sys.argv[1])<|MERGE_RESOLUTION|>--- conflicted
+++ resolved
@@ -149,11 +149,8 @@
             self.params['topology_fill_holes'] = True
             self.params['topology_dilation_niter'] = 0
             self.params['topology_closing_niter'] = 0
-<<<<<<< HEAD
+            self.params['phid_name'] = 'PeanoHilbertIDs'
             self.params['padding_snaps'] = None
-=======
-            self.params['phid_name'] = 'PeanoHilbertIDs'
->>>>>>> cda1218a
             
             # Define a list of parameters that must be provided. An error
             # is raised if they are not found in the YAML file.
@@ -679,7 +676,9 @@
 
         print(f'[Rank {comm_rank}] Loaded {len(ids)} dark matter particles')
 
-<<<<<<< HEAD
+        # Make a plot of the selection environment
+        self.plot_halo(coords)
+
         return ids[ind_primary], ids[ind_sel]
     
     def load_mask_ids(self, primary_ids) -> np.ndarray:
@@ -694,12 +693,6 @@
         ----------
         primary_ids : ndarray(int)
             The IDs of primary particles.
-=======
-        # Make a plot of the selection environment
-        self.plot_halo(coords)
-
-        return ids
->>>>>>> cda1218a
 
         Returns
         -------
