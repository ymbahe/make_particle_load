--- conflicted
+++ resolved
@@ -328,14 +328,8 @@
         halo_index = sort_key[self.params['group_number']]
 
         # Store mass of target halo used for sorting, for later use
-<<<<<<< HEAD
-        setattr(self, sort_rule, m_halo)
-        return halo_index    
-=======
         setattr(self, sort_rule, m_halo[halo_index])
         return halo_index
-    
->>>>>>> 698f8197
 
     def make_mask(self):
         """
